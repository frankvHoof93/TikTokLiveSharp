﻿using Newtonsoft.Json.Linq;
using ProtoBuf;
using System;
using System.Collections.Generic;
using System.IO;
using System.Linq;
using System.Net.WebSockets;
using System.Text.RegularExpressions;
using System.Threading;
using System.Threading.Tasks;
using System.Web;
using TikTokLiveSharp.Client.Proxy;
using TikTokLiveSharp.Client.Requests;
using TikTokLiveSharp.Client.Sockets;
using TikTokLiveSharp.Errors;
using TikTokLiveSharp.Protobuf;

namespace TikTokLiveSharp.Client
{
    public abstract class TikTokBaseClient
    {
        protected Dictionary<string, object> clientParams;
        protected TikTokHTTPClient http;
        protected TikTokWebSocket socket;
        protected bool connecting, isPolling, processInitialData, fetchRoomInfoOnConnect, enableExtendedGiftInfo;
        protected TimeSpan pollingInterval;
        private Dictionary<int, JToken> availableGifts;
        private string roomID;
        private JObject roomInfo;
        private Task runningTask, pollingTask;
        private CancellationToken token;
        private string uniqueID;
        private int? viewerCount;

        public TikTokBaseClient(string uniqueID,
            TimeSpan? timeout = null,
            TimeSpan? pollingInterval = null,
            Dictionary<string, object> clientParams = null,
            bool processInitialData = true,
            bool fetchRoomInfoOnConnect = true,
            bool enableExtendedGiftInfo = true,
            RotatingProxy proxyHandler = null,
            string lang = "en-US")
        {
            this.uniqueID = uniqueID;
            this.roomInfo = null;
            this.availableGifts = new Dictionary<int, JToken>();
            this.roomID = null;
            this.viewerCount = null;
            this.connecting = false;

            this.clientParams = new Dictionary<string, object>();
            foreach (var parameter in TikTokRequestSettings.DEFAULT_CLIENT_PARAMS)
            {
                this.clientParams[parameter.Key] = parameter.Value;
            }
            for (int i = 0; i < (clientParams?.Count ?? 0); i++)
            {
                var vals = clientParams.ElementAt(i);
                this.clientParams[vals.Key] = vals.Value;
            }

            this.clientParams["app_language"] = lang;
            this.clientParams["webcast_language"] = lang;

            this.http = new TikTokHTTPClient(timeout, proxyHandler);
            this.pollingInterval = pollingInterval ?? TimeSpan.FromSeconds(3);
            this.processInitialData = processInitialData;
            this.fetchRoomInfoOnConnect = fetchRoomInfoOnConnect;
            this.enableExtendedGiftInfo = enableExtendedGiftInfo;
        }

        public Dictionary<int, JToken> AvailableGifts => this.availableGifts;

<<<<<<< HEAD
        public bool Connected => this.socket?.IsConnected ?? false;
=======
        public bool Connected => this.socket.IsConnected;
>>>>>>> e416d693

        public string RoomID => this.roomID;

        public JObject RoomInfo => this.roomInfo;

        public string UniqueID => this.uniqueID;

        public int? ViewerCount => this.viewerCount;

        /// <summary>
        /// Async method to start the client.
        /// </summary>
        /// <param name="cancellationToken">The cancellation token to use.</param>
        public void Run(CancellationToken? cancellationToken = null, bool retryConnection = false)
        {
            this.token = cancellationToken ?? new CancellationToken();
            token.ThrowIfCancellationRequested();
            var run = Task.Run(() => this.Start(token, retryConnection), token);
            run.Wait();
            this.runningTask.Wait();
            this.pollingTask.Wait();
        }

        /// <summary>
        /// Async method to start the client.
        /// </summary>
        /// <param name="cancellationToken">The cancellation token to use.</param>
        /// <param name="retryConnection">Recurssively attempt to start a connection until either a connection is formed or cancellation is requested.</param>
        /// <returns>The room ID.</returns>
        public async Task<string> Start(CancellationToken? cancellationToken = null, bool retryConnection = false)
        {
            this.token = cancellationToken ?? new CancellationToken();
            token.ThrowIfCancellationRequested();
            try
            {
                return await this.Connect();
            }
            catch (FailedConnectionException)
            {
                if (retryConnection)
                {
                    await Task.Delay(this.pollingInterval);
                    return await Start(cancellationToken, retryConnection);
                }
                return null;
            }
        }

        /// <summary>
        /// Stops the client.
        /// </summary>
        /// <returns>Awaitable task.</returns>
        public async Task Stop()
        {
            if (this.Connected)
            {
                await this.Disconnect();
            }
        }

        /// <summary>
        /// Connect.
        /// </summary>
        /// <returns>The room id.</returns>
        /// <exception cref="AlreadyConnectingException">In the process of connecting.</exception>
        /// <exception cref="AlreadyConnectedException">Already connected.</exception>
        /// <exception cref="FailedConnectionException">Failed to connect.</exception>
        protected virtual async Task<string> Connect()
        {
            if (this.connecting) throw new AlreadyConnectingException();
            if (this.Connected) throw new AlreadyConnectedException();

            this.connecting = true;

            try
            {
                await this.FetchRoomId();
                token.ThrowIfCancellationRequested();

                if (this.fetchRoomInfoOnConnect)
                {
                    var status = (await this.FetchRoomInfo()).SelectToken(".data").SelectToken(".status");
                    if (status == null || status.Value<int>() == 4)
                    {
                        throw new LiveNotFoundException();
                    }
                }
                token.ThrowIfCancellationRequested();

                if (this.enableExtendedGiftInfo)
                {
                    await this.FetchAvailableGifts();
                }
                token.ThrowIfCancellationRequested();

                await this.FetchRoomData();
                token.ThrowIfCancellationRequested();

                return this.roomID;
            }
            catch (Exception e)
            {
                throw new FailedConnectionException(e.Message);
            }
        }

        /// <summary>
        /// Disconnect.
        /// </summary>
        /// <returns>Task to await.</returns>
        protected virtual async Task Disconnect()
        {
            this.isPolling = false;
            this.roomInfo = null;
            this.connecting = false;
            if (this.Connected)
            {
                await this.socket.Disconnect();
            }
            this.clientParams["cursor"] = "";
            await this.runningTask;
            await this.pollingTask;
        }

        /// <summary>
        /// Fetch the currently available gifts.
        /// </summary>
        /// <returns></returns>
        /// <exception cref="Exception"></exception>
        protected async Task<Dictionary<int, JToken>> FetchAvailableGifts()
        {
            try
            {
                var response = await this.http.GetJObjectFromWebcastAPI("gift/list/", this.clientParams);
                var gifts = response.SelectTokens("..gifts")?.FirstOrDefault()?.Children() ?? null;
                if (gifts == null) return new Dictionary<int, JToken>();
                foreach (var gift in gifts)
                {
                    this.availableGifts[gift.SelectToken(".id").Value<int>()] = gift;
                }
                return this.availableGifts;
            }
            catch (Exception e)
            {
                throw new Exception(e.Message, new FailedFetchGiftsException("Failed to fetch gifts from WebCast, see stacktrace for more info."));
            }
        }

        /// <summary>
        /// Fetches the room data.
        /// </summary>
        /// <returns>Task to await.</returns>
        protected async Task FetchRoomData()
        {
            var webcastResponse = await this.http.GetDeserializedMessage("im/fetch/", this.clientParams, true);

            this.clientParams["cursor"] = webcastResponse.Cursor;
            this.clientParams["internal_ext"] = webcastResponse.internalExt;

            try
            {
                if (webcastResponse.wsUrl != null && webcastResponse.wsParam != null)
                {
                    await this.BeginWebsocket(webcastResponse);
                }
            }
            catch (Exception e)
            {
                throw new FailedConnectionException("Failed to connect to the websocket", e);
            }


            this.HandleWebcastMessages(webcastResponse);
        }

        /// <summary>
        /// Begins the websocket connection.
        /// </summary>
        /// <param name="webcastResponse">The first webcast response with websocket details.</param>
        /// <returns>Task to await.</returns>
        protected async Task BeginWebsocket(WebcastResponse webcastResponse)
        {
            this.clientParams[webcastResponse.wsParam.Name] = webcastResponse.wsParam.Value;
            var url = webcastResponse.wsUrl + "?" + string.Join("&", this.clientParams.Select(x => $"{x.Key}={HttpUtility.UrlEncode(x.Value.ToString())}"));
            this.socket = new TikTokWebSocket(TikTokHttpRequest.CookieJar);
            await this.socket.Connect(url);
            this.runningTask = Task.Run(this.WebSocketLoop, token);
            this.pollingTask = Task.Run(this.PingLoop, token);
        }

        /// <summary>
        /// Loops a connection to the websocket.
        /// </summary>
        /// <returns>Task to await.</returns>
        protected async Task WebSocketLoop()
        {
            while (true)
            {
                var response = await this.socket.RecieveMessage();
                if (response == null) continue;
                try
                {
                    using (var websocketMessageStream = new MemoryStream(response))
                    {
                        var websocketMessage = Serializer.Deserialize<WebcastWebsocketMessage>(websocketMessageStream);

                        if (websocketMessage.Binary != null)
                        {
                            using (var messageStream = new MemoryStream(websocketMessage.Binary))
                            {
                                var message = Serializer.Deserialize<WebcastResponse>(messageStream);

                                await this.SendAcknowledgement(websocketMessage.Id);

                                this.HandleWebcastMessages(message);
                            }
                        }
                    }
                }
                catch (Exception e)
                {
                    throw new WebSocketException("Websocket has likely been closed.", e);
                }
            }
        }

        /// <summary>
        /// Pings the websocket.
        /// </summary>
        /// <returns>Task to await.</returns>
        protected async Task PingLoop()
        {
            while (true)
            {
                using (var messageStream = new MemoryStream())
                {
                    await this.socket.WriteMessage(new ArraySegment<byte>(new byte[] { 58, 2, 104, 98 }));
                }
                await Task.Delay(10);
            }
        }

        /// <summary>
        /// Send an acknowlegement to the websocket.
        /// </summary>
        /// <param name="id">The acknowledgment id.</param>
        /// <returns>Task to await.</returns>
        protected async Task SendAcknowledgement(ulong id)
        {
            using (var messageStream = new MemoryStream())
            {
                Serializer.Serialize<WebcastWebsocketAck>(messageStream, new WebcastWebsocketAck
                {
                    Type = "ack",
                    Id = id
                });
                await this.socket.WriteMessage(new ArraySegment<byte>(messageStream.ToArray()));
            }
        }

        /// <summary>
        /// Fetch the current room id.
        /// </summary>
        /// <returns>The room id.</returns>
        /// <exception cref="Exception">Failed to fetch room id.</exception>
        protected async Task<string> FetchRoomId()
        {
            try
            {
                var html = await this.http.GetLivestreamPage(this.uniqueID);
                var first = Regex.Match(html, "room_id=([0-9]*)");
                var second = Regex.Match(html, "\"roomId\":\"([0 - 9] *)\"");
                var id = first.Groups[1]?.Value ?? (second.Groups[1]?.Value ?? String.Empty);
                if (!String.IsNullOrEmpty(id))
                {
                    this.clientParams["room_id"] = id;
                    this.roomID = id;
                    return id;
                }
                throw new Exception(html.Contains("\"og:url\"") ? "User might be offline" : "Your IP or country might be blocked by TikTok.");
            }
            catch (Exception e)
            {
                throw new Exception(e.Message, new FailedFetchRoomInfoException("Failed to fetch room id from WebCast, see stacktrace for more info."));
            }
        }

        /// <summary>
        /// Fetch the current room info.
        /// </summary>
        /// <returns>The room information as a JObject.</returns>
        /// <exception cref="Exception">Failed to fetch room information.</exception>
        protected async Task<JObject> FetchRoomInfo()
        {
            try
            {
                var response = await this.http.GetJObjectFromWebcastAPI("room/info/", this.clientParams);
                this.roomInfo = response;
                return response;
            }
            catch (Exception e)
            {
                throw new Exception(e.Message, new FailedFetchRoomInfoException("Failed to fetch room info from WebCast, see stacktrace for more info."));
            }
        }

        /// <summary>
        /// Handles the webcast messages
        /// </summary>
        /// <param name="webcastResponse">The current webcast response.</param>
        protected abstract void HandleWebcastMessages(WebcastResponse webcastResponse);
    }
}<|MERGE_RESOLUTION|>--- conflicted
+++ resolved
@@ -72,11 +72,7 @@
 
         public Dictionary<int, JToken> AvailableGifts => this.availableGifts;
 
-<<<<<<< HEAD
         public bool Connected => this.socket?.IsConnected ?? false;
-=======
-        public bool Connected => this.socket.IsConnected;
->>>>>>> e416d693
 
         public string RoomID => this.roomID;
 
